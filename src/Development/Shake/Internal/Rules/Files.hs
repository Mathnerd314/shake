--- conflicted
+++ resolved
@@ -31,18 +31,7 @@
 newtype FilesQ = FilesQ [FileQ]
     deriving (Typeable,Eq,Hashable,Binary,NFData)
 
-<<<<<<< HEAD
-instance Show FilesQ where show (FilesQ xs) = unwords $ map (showQuote . show) xs
-=======
-
-
-newtype FilesA = FilesA [FileA]
-    deriving (Typeable,Eq,Hashable,Binary,NFData)
-
-instance Show FilesA where show (FilesA xs) = unwords $ "Files" : map (drop 5 . show) xs
-
 instance Show FilesQ where show (FilesQ xs) = unwords $ map (wrapQuote . show) xs
->>>>>>> b9e41617
 
 newtype FilesRule = FilesRule { fromFilesRule :: [FileQ] -> Maybe (Action ()) }
     deriving (Typeable)
