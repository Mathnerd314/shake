{-# LANGUAGE RecordWildCards, GeneralizedNewtypeDeriving, DeriveFunctor, ScopedTypeVariables, PatternGuards #-}
{-# LANGUAGE ExistentialQuantification, MultiParamTypeClasses, ConstraintKinds, ViewPatterns #-}

module Development.Shake.Internal.Core.Run(
    run,
    Action, actionOnException, actionFinally, apply, apply1, traced, getShakeOptions, getProgress,
    trackUse, trackChange, trackAllow,
    getVerbosity, putLoud, putNormal, putQuiet, withVerbosity, quietly,
    Resource, newResource, newResourceIO, withResource, withResources, newThrottle, newThrottleIO,
    newCache, newCacheIO,
    unsafeExtraThread, unsafeAllowApply,
    parallel,
    orderOnlyAction,
    -- Internal stuff
    runAfter,
    ) where

import Control.Exception.Extra
import Control.Applicative
import Data.Tuple.Extra
import Control.Concurrent.Extra
import Control.Monad.Extra
import Control.Monad.IO.Class
import Data.Typeable.Extra
import Control.Monad.Trans.Writer.Strict
import Data.Dynamic
import General.Binary
import Data.Function
import Data.Either.Extra
import Data.List.Extra
import qualified Data.HashMap.Strict as Map
import Data.Maybe
import Data.IORef
import System.IO.Extra
import System.Time.Extra
import Numeric.Extra

import Development.Shake.Classes
import Development.Shake.Internal.Core.Action
import Development.Shake.Internal.Core.Rules
import Development.Shake.Internal.Core.Pool
import Development.Shake.Internal.Core.Database
import Development.Shake.Internal.Core.Monad
import Development.Shake.Internal.Resource
import Development.Shake.Internal.Value
import Development.Shake.Internal.Profile
import Development.Shake.Internal.Types
import Development.Shake.Internal.Errors
import Development.Shake.Internal.Special
import General.Timing

import Data.Monoid

import General.Extra
import General.Cleanup
import Prelude

---------------------------------------------------------------------
-- MAKE

-- | Define a built-in Shake rule.
--
--   A rule for a type of artifacts (e.g. /files/) provides:
--
-- * How to identify artifacts, given by the @key@ type.
--
-- * A way to produce a 'BuiltinResult', given the key value, the previous result, and whether
--   any dependencies have changed. Usually, this will 'userRule' to get the user-defined rules,
--   but you can use 'getUserRules' for customized matching behavior or avoid user rules entirely.
--
--   As an example, below is a simplified rule for building files, where files are identified
--   by a 'FilePath' and their state is identified by their modification time.
--   (the builtin functions 'Development.Shake.need' and 'Development.Shake.%>'
--   provide a similar rule).
--
-- @
-- newtype File = File FilePath deriving (Show, Typeable, Eq, Hashable, Binary, NFData)
-- newtype FileRule = FileRule { fromFileRule :: FilePath -> Maybe (Action ())) }
-- newtype ModTime = ...
-- getFileModtime :: FilePath -> Action ModTime
-- getFileModtime file = ...
--
-- fileRule :: 'Rules' ()
-- fileRule = 'addBuiltinRule' $ (\(File x) d dep = do
--         d2 <- getFileModtime x
--         let uptodate = d == Just d2 && not dep
--         urule <- 'userRule' fromFileRule x
--         case urule of
--             Just act | not uptodate -> do
--                 act
--                 d3 <- getFileModtime x
--                 return $ BuiltinResult (encode d3) () True (d == Just d3)
--             _ -> return $ BuiltinResult (encode d2) () False (d == Just d2)
-- @
--
--   This example instance means:
--
-- * A value of type @File@ uniquely identifies a file
--
-- * A user may add rules using the @FileRule@ type; they are executed if the modification
--   time changed or was not stored in Shake's database, or if a dependency changed.
--
-- * Running the rule stores a 'ModTime' modification time but returns '()' from 'apply'
--
-- * Rules depending on this rule will re-run if the modification time changed from its stored value.
--
--   A simple build system can be created for the instance above with:
--
-- @
-- -- Produce foo files using fooCC. For every output file \"filename.foo\" there must be an
-- -- input file named \"filename\".
-- compileFoo :: 'Rules' ()
-- compileFoo = 'alternatives' $ do
--     'addUserRule' (FileRule touch)
--     'addUserRule' (FileRule compile)
--     'action' ('apply' \"filename\")
--     where
--         compile :: FilePath -> Maybe ('Action' ())
--         compile outputFile = when (takeExtension outputFile == \"foo\") . Just $ do
--             -- figure out the name of the input file
--             let inputFile = dropExtension outputFile
--             'unit' $ 'apply' (File inputFile)
--             'unit' $ 'Development.Shake.cmd' \"fooCC\" inputFile outputFile
-- @
--
--   /Note:/ Dependencies between output and input files are /not/ expressed by
--   rules, but instead by invocations of 'apply' within the rules.
--   The timestamps of the files are only compared to themselves; Shake uses its
--   own (logical) clock for tracking dependencies.
--
-- addBuiltinRule :: (ShakeValue key, ShakeValue value) => (key -> Maybe value -> Bool -> Action (BuiltinResult value)) -> Rules ()
addBuiltinRule :: (Typeable key, Binary key, Binary vsto, Typeable vdyn) => (key -> Maybe vsto -> Bool -> Action (BuiltinResult vdyn)) -> Rules ()
addBuiltinRule act = newRules mempty{rules = Map.singleton kt f}
    where
    kt = typeOf $ (undefined :: (key -> foo) -> key) act
    f = BuiltinRule { execute = \k' vo' dep -> do
        let k = fromKeyDef k' (err "addBuiltinRule: incorrect type")
        let vo = fmap (decode . result) vo'
        fmap toDyn <$> act k vo dep
    }

-- | A simplified built-in rule that runs on every Shake invocation, caches its value between runs, and uses Eq for equality.
-- simpleCheck :: (ShakeValue key, ShakeValue value) => (key -> Action value) -> Rules ()
simpleCheck act = addBuiltinRule $ \k vo _ -> do
    v <- act k
    return $ BuiltinResult (encode v) v True (maybe False ((==) v) vo)

-- | The default user rule system, processing alternatives and priorities but disallowing multiple matching rules
userRule :: (Show k, Typeable k, Typeable a) => (a -> k -> Maybe b) -> k -> Action (Maybe b)
userRule from k = do
    u <- getUserRules
    case u of
        Nothing -> return Nothing
        Just u -> case userRuleMatch (fmap (($k) . from) u) of
            [r]:_ -> return $ Just r
            rs:_  -> liftIO $ errorMultipleRulesMatch (typeOf k) (Just $ show k) (length rs)
            []    -> return Nothing

-- | Internal main function (not exported publicly)
run :: ShakeOptions -> Rules () -> IO ()
run opts@ShakeOptions{..} rs = (if shakeLineBuffering then lineBuffering else id) $ do
    opts@ShakeOptions{..} <- if shakeThreads /= 0 then return opts else do p <- getProcessorCount; return opts{shakeThreads=p}
    start <- offsetTime
    (actions, ruleinfo) <- runRules opts rs

    outputLocked <- do
        lock <- newLock
        return $ \v msg -> withLock lock $ shakeOutput v msg

    let diagnostic = if shakeVerbosity >= Diagnostic then outputLocked Diagnostic . ("% "++) else const $ return ()
    let output v = outputLocked v . abbreviate shakeAbbreviations
    diagnostic "Starting run"

    except <- newIORef (Nothing :: Maybe (String, ShakeException))
    let raiseError err
            | not shakeStaunch = throwIO err
            | otherwise = do
                let named = abbreviate shakeAbbreviations . shakeExceptionTarget
                atomicModifyIORef except $ \v -> (Just $ fromMaybe (named err, err) v, ())
                -- no need to print exceptions here, they get printed when they are wrapped

    lint <- if shakeLint == LintNothing then return $ const $ return () else do
        dir <- getCurrentDirectory
        return $ \msg -> do
            diagnostic msg
            now <- getCurrentDirectory
            when (dir /= now) $ errorStructured
                "Lint checking error - current directory has changed"
                [("When", Just msg)
                ,("Wanted",Just dir)
                ,("Got",Just now)]
                ""
    diagnostic "Starting run 2"

    after <- newIORef []
    absent <- newIORef []
    withCleanup $ \cleanup -> do
        _ <- addCleanup cleanup $ do
            when shakeTimings printTimings
            resetTimings -- so we don't leak memory
        withNumCapabilities shakeThreads $ do
            diagnostic "Starting run 3"
            withDatabase opts diagnostic $ \database -> do
                wait <- newBarrier
                let getProgress = do
                        failure <- fmap fst <$> readIORef except
                        stats <- progress database
                        return stats{isFailure=failure}
                tid <- flip forkFinally (const $ signalBarrier wait ()) $
                    shakeProgress getProgress
                _ <- addCleanup cleanup $ do
                    killThread tid
                    void $ timeout 1000000 $ waitBarrier wait

                addTiming "Running rules"
                runPool (shakeThreads == 1) shakeThreads $ \pool -> do
                    let s0 = Global database pool cleanup start (rules rs) (userrules rs) output opts diagnostic lint after absent getProgress
                    let s1 = Local emptyStack shakeVerbosity Nothing mempty 0 [] [] []
                    forM_ (actions rs) $ \act ->
                        addPool pool $ runAction s0 s1 act $ \x -> case x of
                            Left e -> raiseError =<< shakeException s0 (return ["Top-level action/want"]) e
                            Right x -> return x
                maybe (return ()) (throwIO . snd) =<< readIORef except
                assertFinishedDatabase database

<<<<<<< HEAD
                when (null $ actions rs) $
                    when (shakeVerbosity >= Normal) $ output Normal "Warning: No want/action statements, nothing to do"
=======
                let putWhen lvl msg = when (shakeVerbosity >= lvl) $ output lvl msg

                when (null actions) $
                    putWhen Normal "Warning: No want/action statements, nothing to do"
>>>>>>> 76295416

                when (basicLint shakeLint) $ do
                    addTiming "Lint checking"
<<<<<<< HEAD
                    absent' <- readIORef absent
                    checkValid database absent' $ \ks -> do
                        bad <- newIORef []
                        runPool (shakeThreads == 1) shakeThreads $ \pool -> do
                            let opts2 = opts{shakeRunCommands=RunMinimal}
                            let s0 = Global database pool cleanup start (rules rs) (userrules rs) output opts2 diagnostic lint after absent getProgress
                            forM_ ks $ \(i,(key,v)) -> case v of
                                Ready ro -> do
                                    let reply = undefined
--                                         reply (Error e) = raiseError =<< shakeException s0 (return ["Lint-checking"]) e
--                                         reply (Ready r) = do
--                                             let now = built r == changed r
--                                             diagnostic $ "Checking if " ++ show key ++ " is " ++ show (result ro) ++ ", " ++ if now then "passed" else "FAILED"
--                                             whenJust now $ \now -> modifyIORef' bad ((key, result ro, now):)
                                    runKey_
                                        s0 i key (Just $ resultStore ro) False
                                        emptyStack
                                        (incStep $ built $ resultStore ro)
                                        reply
                        maybe (return ()) (throwIO . snd) =<< readIORef except
                        readIORef bad
                    when (shakeVerbosity >= Loud) $ output Loud "Lint checking succeeded"
=======
                    absent <- readIORef absent
                    checkValid database (runLint ruleinfo) absent
                    putWhen Loud "Lint checking succeeded"
>>>>>>> 76295416
                when (shakeReport /= []) $ do
                    addTiming "Profile report"
                    report <- toReport database
                    forM_ shakeReport $ \file -> do
                        putWhen Normal $ "Writing report to " ++ file
                        writeProfile file report
                when (shakeLiveFiles /= []) $ do
                    addTiming "Listing live"
<<<<<<< HEAD
                    -- TODO: actual pruning
--                     live <- listLive database
--                     let liveFiles = [show k | k <- live, specialIsFileKey $ typeKey k]
--                     forM_ shakeLiveFiles $ \file -> do
--                         when (shakeVerbosity >= Normal) $
--                             output Normal $ "Writing live list to " ++ file
--                         (if file == "-" then putStr else writeFile file) $ unlines liveFiles
=======
                    live <- listLive database
                    let liveFiles = [show k | k <- live, specialIsFileKey $ typeKey k]
                    forM_ shakeLiveFiles $ \file -> do
                        putWhen Normal $ "Writing live list to " ++ file
                        (if file == "-" then putStr else writeFile file) $ unlines liveFiles
>>>>>>> 76295416
            sequence_ . reverse =<< readIORef after

lineBuffering :: IO a -> IO a
lineBuffering act = do
    -- instead of withBuffering avoid two finally handlers and stack depth
    out <- hGetBuffering stdout
    err <- hGetBuffering stderr
    hSetBuffering stdout LineBuffering
    hSetBuffering stderr LineBuffering
    act `finally` do
        hSetBuffering stdout out
        hSetBuffering stderr err

-- | Whether to do basic lint checks
basicLint :: Lint -> Bool
basicLint = (/= LintNothing)

-- | Execute a rule, returning the associated values. If possible, the rules will be run in parallel.
--   This function requires that appropriate rules have been added with 'rule'.
--   All @key@ values passed to 'apply' become dependencies of the 'Action'.
apply :: (ShakeValue key, ShakeValue value) => [key] -> Action [value]
apply = applyForall

-- | Return the values associated with an already-executed rule, throwing an error if the
--   rule would need to be re-run.
--   This function requires that appropriate rules have been added with 'rule'.
--   All @key@ values passed to 'applied' become dependencies of the 'Action'.
applied :: (ShakeValue key, ShakeValue value) => [key] -> Action [value]
applied ks = blockApply "'applied' key" (applyForall ks)

-- We don't want the forall in the Haddock docs
-- Don't short-circuit [] as we still want error messages
applyForall :: forall key value . (ShakeValue key, ShakeValue value) => [key] -> Action [value]
applyForall ks = do
    let tk = typeOf (err "apply key" :: key)
        tv = typeOf (err "apply type" :: value)
    Global{..} <- Action getRO
    -- this duplicates the check in runKey, but we can give better error messages here
    case Map.lookup tk globalRules of
        Nothing -> liftIO $ errorNoRuleToBuildType tk (show <$> listToMaybe ks) (Just tv)
        _ -> return ()
    vs <- applyKeyValue (map newKey ks)
    let f k (resultValue -> v) = case fromDynamic v of
            Just v -> return v
            Nothing -> liftIO $ errorRuleTypeMismatch tk (Just $ show k) (dynTypeRep v) tv
    zipWithM f ks vs

-- | The monomorphic function underlying 'apply', for those who need it
applyKeyValue :: [Key] -> Action [LiveResult]
applyKeyValue [] = return []
applyKeyValue ks = do
    global@Global{..} <- Action getRO
    stack <- Action $ getsRW localStack
<<<<<<< HEAD
    block <- Action $ getsRW localBlockApply
    (dur, dep, vs) <- Action $ captureRAW $ build globalPool globalDatabase (Ops (runKey_ global)) stack block ks
    Action $ modifyRW $ \s -> s{localDiscount=localDiscount s + dur, localDepends=dep <> localDepends s}
    return vs

runKey_ :: Global -> Id -> Key -> Maybe Result -> Bool -> Stack -> Step -> Capture Status
runKey_ global@Global{..} i k r deps stack step continue = do
    time <- offsetTime
    let s = Local stack (shakeVerbosity globalOptions) Nothing mempty 0 [] [] []
    let top = showTopStack stack
    runAction global s (do
        let tk = typeKey k
        case Map.lookup tk globalRules of
            Nothing -> liftIO $ errorNoRuleToBuildType tk (Just $ show k) Nothing
            Just BuiltinRule{..} -> do
                liftIO $ evaluate $ rnf k
                liftIO $ globalLint $ "before building " ++ top
                putWhen Chatty $ "# " ++ show k
                let r' = if shakeRead globalOptions then r else Nothing
                BuiltinResult{..} <- execute k r' deps
                when (LintFSATrace == shakeLint globalOptions) trackCheckUsed
                liftIO $ globalLint $ "after building " ++ top
                dur <- liftIO time
                Local{..} <- Action $ getRW
                let ldeps = finalizeDepends localDepends
                let ans = LiveResult
                          { resultValue = resultValueB
                          , resultStore = Result
                            { result = resultStoreB
                            , depends = if ranDependsB then ldeps else maybe ldeps depends r
                            , changed = if unchangedB then maybe step changed r else step
                            , built = step
                            , execution = doubleToFloat $ dur - localDiscount
                            }
                          , traces = reverse localTraces
                          }
                liftIO $ evaluate $ rnf ans
                return ans
                ) $ \x -> case x of
                    Left e -> continue . Error . toException =<< shakeException global (showStack globalDatabase stack) e
                    Right r -> continue $ Ready r
=======
    (dur, dep, vs) <- Action $ captureRAW $ build globalPool globalDatabase (BuildKey $ runKey global) stack ks
    Action $ modifyRW $ \s -> s{localDiscount=localDiscount s + dur, localDepends=dep : localDepends s}
    return vs


runKey :: Global -> Stack -> Step -> Key -> Maybe Result -> Bool -> Capture (Either SomeException (Bool, Result))
runKey global@Global{globalOptions=ShakeOptions{..},..} stack step k r dirtyChildren continue = do
    let tk = typeKey k
    RuleInfo{..} <- case Map.lookup tk globalRules of
        Nothing -> errorNoRuleToBuildType tk (Just $ show k) Nothing
        Just r -> return r

    let rebuild = do
            let s = newLocal stack shakeVerbosity
            let top = showTopStack stack
            time <- offsetTime
            runAction global s (do
                liftIO $ evaluate $ rnf k
                liftIO $ globalLint $ "before building " ++ top
                putWhen Chatty $ "# " ++ show k
                res <- execute k
                when (Just LintFSATrace == shakeLint) trackCheckUsed
                Action $ fmap ((,) res) getRW) $ \x -> case x of
                    Left e -> continue . Left . toException =<< shakeException global (showStack globalDatabase stack) e
                    Right (v, Local{..}) -> do
                        evaluate $ rnf v
                        dur <- time
                        globalLint $ "after building " ++ top
                        let c | Just r <- r, equal k (result r) v /= NotEqual = changed r
                              | otherwise = step
                        continue $ Right $ (,) True $ Result
                            {result=v
                            ,changed=c
                            ,built=step
                            ,depends=reverse localDepends
                            ,execution=doubleToFloat $ dur - localDiscount
                            ,traces=reverse localTraces}

    case r of
        Just r
            | shakeAssume == Just AssumeSkip -> continue $ Right (False, r)
            | shakeAssume == Just AssumeDirty -> rebuild
            | shakeAssume == Just AssumeClean -> do
                v <- stored k
                case v of
                    Just v -> continue $ Right (True, r{result=v})
                    Nothing -> rebuild
            | not dirtyChildren -> do
                v <- stored k
                case v of
                    Just v -> do
                        let eq = equal k (result r) v
                        globalDiagnostic $ return $ "compare " ++ show eq ++ " for " ++ showBracket k ++ " " ++ showBracket (result r)
                        case eq of
                            NotEqual -> rebuild
                            EqualCheap -> continue $ Right (False, r)
                            EqualExpensive -> continue $ Right (True, r{result=v})
                    _ -> rebuild
        _ -> rebuild


runLint :: Map.HashMap TypeRep RuleInfo -> Key -> Value -> IO (Maybe String)
runLint mp k v = case Map.lookup (typeKey k) mp of
    Nothing -> return Nothing
    Just RuleInfo{..} -> lint k v


-- | Turn a normal exception into a ShakeException, giving it a stack and printing it out if in staunch mode.
--   If the exception is already a ShakeException (e.g. it's a child of ours who failed and we are rethrowing)
--   then do nothing with it.
shakeException :: Global -> IO [String] -> SomeException -> IO ShakeException
shakeException Global{globalOptions=ShakeOptions{..},..} stk e@(SomeException inner) = case cast inner of
    Just e@ShakeException{} -> return e
    Nothing -> do
        stk <- stk
        e <- return $ ShakeException (last $ "Unknown call stack" : stk) stk e
        when (shakeStaunch && shakeVerbosity >= Quiet) $
            globalOutput Quiet $ show e ++ "Continuing due to staunch mode"
        return e

>>>>>>> 76295416

-- | Apply a single rule, equivalent to calling 'apply' with a singleton list. Where possible,
--   use 'apply' to allow parallelism.
apply1 :: (ShakeValue key, ShakeValue value) => key -> Action value
apply1 = fmap head . apply . return

---------------------------------------------------------------------
-- TRACKING

-- | Track that a key has been used by the action preceeding it.
trackUse :: ShakeValue key => key -> Action ()
-- One of the following must be true:
-- 1) you are the one building this key (e.g. key == topStack)
-- 2) you have already been used by apply, and are on the dependency list
-- 3) someone explicitly gave you permission with trackAllow
-- 4) at the end of the rule, a) you are now on the dependency list, and b) this key itself has no dependencies (is source file)
trackUse key = do
    Global{..} <- Action getRO
    l@Local{..} <- Action getRW
    when (basicLint $ shakeLint globalOptions) $ do
        let k = newKey key
        deps <- liftIO $ listDepends globalDatabase localDepends
        let top = topStack localStack
        if top == Just k then
            return () -- condition 1
        else if k `elem` deps then
            return () -- condition 2
        else if any ($ k) localTrackAllows then
            return () -- condition 3
        else
            Action $ putRW l{localTrackUsed = k : localTrackUsed} -- condition 4


trackCheckUsed :: Action ()
trackCheckUsed = do
    Global{..} <- Action getRO
    Local{..} <- Action getRW
    when (basicLint $ shakeLint globalOptions) $ liftIO $ do
        deps <- listDepends globalDatabase localDepends

        -- check 3a
        bad <- return $ localTrackUsed \\ deps
        unless (null bad) $ do
            let n = length bad
            errorStructured
                ("Lint checking error - " ++ (if n == 1 then "value was" else show n ++ " values were") ++ " used but not depended upon")
                [("Used", Just $ show x) | x <- bad]
                ""

        -- check 3b
        bad <- flip filterM localTrackUsed $ \k -> (not . null) <$> lookupDependencies globalDatabase k
        unless (null bad) $ do
            let n = length bad
            errorStructured
                ("Lint checking error - " ++ (if n == 1 then "value was" else show n ++ " values were") ++ " depended upon after being used")
                [("Used", Just $ show x) | x <- bad]
                ""


-- | Track that a key has been changed by the action preceeding it.
trackChange :: ShakeValue key => key -> Action ()
-- One of the following must be true:
-- 1) you are the one building this key (e.g. key == topStack)
-- 2) someone explicitly gave you permission with trackAllow
-- 3) this file is never known to the build system, at the end it is not in the database
trackChange key = do
    let k = newKey key
    Global{..} <- Action getRO
    Local{..} <- Action getRW
    when (basicLint $ shakeLint globalOptions) $ liftIO $ do
        let top = topStack localStack
        if top == Just k then
            return () -- condition 1
         else if any ($ k) localTrackAllows then
            return () -- condition 2
         else
            -- condition 3
            atomicModifyIORef globalTrackAbsent $ \ks -> ((fromMaybe k top, k):ks, ())


-- | Allow any matching key to violate the tracking rules.
trackAllow :: ShakeValue key => (key -> Bool) -> Action ()
trackAllow = trackAllowForall

-- We don't want the forall in the Haddock docs
trackAllowForall :: forall key . ShakeValue key => (key -> Bool) -> Action ()
trackAllowForall test = do
    Global{..} <- Action getRO
    when (basicLint $ shakeLint globalOptions) $ Action $ modifyRW $ \s -> s{localTrackAllows = f : localTrackAllows s}
    where
        tk = typeOf (err "trackAllow key" :: key)
        f k = typeKey k == tk && fmap test (fromKey k) == Just True

---------------------------------------------------------------------
-- RESOURCES

-- | Create a finite resource, given a name (for error messages) and a quantity of the resource that exists.
--   Shake will ensure that actions using the same finite resource do not execute in parallel.
--   As an example, only one set of calls to the Excel API can occur at one time, therefore
--   Excel is a finite resource of quantity 1. You can write:
--
-- @
-- 'Development.Shake.shake' 'Development.Shake.shakeOptions'{'Development.Shake.shakeThreads'=2} $ do
--    'Development.Shake.want' [\"a.xls\",\"b.xls\"]
--    excel <- 'Development.Shake.newResource' \"Excel\" 1
--    \"*.xls\" 'Development.Shake.%>' \\out ->
--        'Development.Shake.withResource' excel 1 $
--            'Development.Shake.cmd' \"excel\" out ...
-- @
--
--   Now the two calls to @excel@ will not happen in parallel.
--
--   As another example, calls to compilers are usually CPU bound but calls to linkers are usually
--   disk bound. Running 8 linkers will often cause an 8 CPU system to grid to a halt. We can limit
--   ourselves to 4 linkers with:
--
-- @
-- disk <- 'Development.Shake.newResource' \"Disk\" 4
-- 'Development.Shake.want' [show i 'Development.Shake.FilePath.<.>' \"exe\" | i <- [1..100]]
-- \"*.exe\" 'Development.Shake.%>' \\out ->
--     'Development.Shake.withResource' disk 1 $
--         'Development.Shake.cmd' \"ld -o\" [out] ...
-- \"*.o\" 'Development.Shake.%>' \\out ->
--     'Development.Shake.cmd' \"cl -o\" [out] ...
-- @
newResource :: String -> Int -> Rules Resource
newResource name mx = liftIO $ newResourceIO name mx


-- | Create a throttled resource, given a name (for error messages) and a number of resources (the 'Int') that can be
--   used per time period (the 'Double' in seconds). Shake will ensure that actions using the same throttled resource
--   do not exceed the limits. As an example, let us assume that making more than 1 request every 5 seconds to
--   Google results in our client being blacklisted, we can write:
--
-- @
-- google <- 'Development.Shake.newThrottle' \"Google\" 1 5
-- \"*.url\" 'Development.Shake.%>' \\out -> do
--     'Development.Shake.withResource' google 1 $
--         'Development.Shake.cmd' \"wget\" [\"http:\/\/google.com?q=\" ++ 'Development.Shake.FilePath.takeBaseName' out] \"-O\" [out]
-- @
--
--   Now we will wait at least 5 seconds after querying Google before performing another query. If Google change the rules to
--   allow 12 requests per minute we can instead use @'Development.Shake.newThrottle' \"Google\" 12 60@, which would allow
--   greater parallelisation, and avoid throttling entirely if only a small number of requests are necessary.
--
--   In the original example we never make a fresh request until 5 seconds after the previous request has /completed/. If we instead
--   want to throttle requests since the previous request /started/ we can write:
--
-- @
-- google <- 'Development.Shake.newThrottle' \"Google\" 1 5
-- \"*.url\" 'Development.Shake.%>' \\out -> do
--     'Development.Shake.withResource' google 1 $ return ()
--     'Development.Shake.cmd' \"wget\" [\"http:\/\/google.com?q=\" ++ 'Development.Shake.FilePath.takeBaseName' out] \"-O\" [out]
-- @
--
--   However, the rule may not continue running immediately after 'Development.Shake.withResource' completes, so while
--   we will never exceed an average of 1 request every 5 seconds, we may end up running an unbounded number of
--   requests simultaneously. If this limitation causes a problem in practice it can be fixed.
newThrottle :: String -> Int -> Double -> Rules Resource
newThrottle name count period = liftIO $ newThrottleIO name count period

-- | Run an action which uses part of a finite resource. For more details see 'Resource'.
--   Note that if you call 'withResource' while a resource is held, and the new resource is not
--   available, all resources held will be released while waiting for the new resource, and
--   re-acquired after; this may cause undesirable behavior. Also note that 'need' and 'apply'
--   will similarly release all resources while executing a dependency, and re-acquire them later.
withResource :: Resource -> Int -> Action a -> Action a
withResource r i act = do
    Global{..} <- Action getRO
    liftIO $ globalDiagnostic $ show r ++ " waiting to acquire " ++ show i
    offset <- liftIO offsetTime
    Action $ captureRAW $ \continue -> acquireResource r globalPool i $ continue $ Right ()
    res <- Action $ tryRAW $ fromAction $ blockApply ("Within withResource using " ++ show r) $ do
        offset <- liftIO offset
        liftIO $ globalDiagnostic $ show r ++ " acquired " ++ show i ++ " in " ++ showDuration offset
        Action $ modifyRW $ \s -> s{localDiscount = localDiscount s + offset}
        act
    liftIO $ releaseResource r globalPool i
    liftIO $ globalDiagnostic $ show r ++ " released " ++ show i
    Action $ either throwRAW return res

-- | Run an action which uses part of several finite resources. Acquires the resources in a stable
--   order, to prevent deadlock. If all rules requiring more than one resource acquire those
--   resources with a single call to 'withResources', resources will not deadlock.
withResources :: [(Resource, Int)] -> Action a -> Action a
withResources res act
    | (r,i):_ <- filter ((< 0) . snd) res = error $ "You cannot acquire a negative quantity of " ++ show r ++ ", requested " ++ show i
    | otherwise = f $ groupBy ((==) `on` fst) $ sortBy (compare `on` fst) res
    where
        f [] = act
        f (r:rs) = withResource (fst $ head r) (sum $ map snd r) $ f rs


-- | A version of 'newCache' that runs in IO, and can be called before calling 'Development.Shake.shake'.
--   Most people should use 'newCache' instead.
newCacheIO :: (Eq k, Hashable k) => (k -> Action v) -> IO (k -> Action v)
newCacheIO act = do
    var {- :: Var (Map k (Fence (Either SomeException ([Depends],v)))) -} <- newVar Map.empty
    return $ \key ->
        join $ liftIO $ modifyVar var $ \mp -> case Map.lookup key mp of
            Just bar -> return $ (,) mp $ do
                res <- liftIO $ testFence bar
                (res,offset) <- case res of
                    Just res -> return (res, 0)
                    Nothing -> do
                        pool <- Action $ getsRO globalPool
                        offset <- liftIO offsetTime
                        Action $ captureRAW $ \k -> waitFence bar $ \v ->
                            addPool pool $ do offset <- liftIO offset; k $ Right (v,offset)
                case res of
                    Left err -> Action $ throwRAW err
                    Right (deps,v) -> do
                        Action $ modifyRW $ \s -> s{localDepends = deps <> localDepends s, localDiscount = localDiscount s + offset}
                        return v
            Nothing -> do
                bar <- newFence
                return $ (,) (Map.insert key bar mp) $ do
                    pre <- Action $ getsRW localDepends
                    res <- Action $ tryRAW $ fromAction $ act key
                    case res of
                        Left err -> do
                            liftIO $ signalFence bar $ Left err
                            Action $ throwRAW err
                        Right v -> do
                            post <- Action $ getsRW localDepends
                            let deps = subtractDepends pre post
                            liftIO $ signalFence bar $ Right (deps, v)
                            return v

-- | Given an action on a key, produce a cached version that will execute the action at most once per key.
--   Using the cached result will still result include any dependencies that the action requires.
--   Each call to 'newCache' creates a separate cache that is independent of all other calls to 'newCache'.
--
--   This function is useful when creating files that store intermediate values,
--   to avoid the overhead of repeatedly reading from disk, particularly if the file requires expensive parsing.
--   As an example:
--
-- @
-- digits \<- 'newCache' $ \\file -> do
--     src \<- readFile\' file
--     return $ length $ filter isDigit src
-- \"*.digits\" 'Development.Shake.%>' \\x -> do
--     v1 \<- digits ('dropExtension' x)
--     v2 \<- digits ('dropExtension' x)
--     'Development.Shake.writeFile'' x $ show (v1,v2)
-- @
--
--   To create the result @MyFile.txt.digits@ the file @MyFile.txt@ will be read and counted, but only at most
--   once per execution.
newCache :: (Eq k, Hashable k) => (k -> Action v) -> Rules (k -> Action v)
newCache = liftIO . newCacheIO


-- | Run an action without counting to the thread limit, typically used for actions that execute
--   on remote machines using barely any local CPU resources.
--   Unsafe as it allows the 'shakeThreads' limit to be exceeded.
--   You cannot depend on a rule (e.g. 'need') while the extra thread is executing.
--   If the rule blocks (e.g. calls 'withResource') then the extra thread may be used by some other action.
--   Only really suitable for calling 'cmd'/'command'.
unsafeExtraThread :: Action a -> Action a
unsafeExtraThread act = Action $ do
    Global{..} <- getRO
    stop <- liftIO $ increasePool globalPool
    res <- tryRAW $ fromAction $ blockApply "Within unsafeExtraThread" act
    liftIO stop
    captureRAW $ \continue -> (if isLeft res then addPoolHighPriority else addPoolMediumPriority) globalPool $ continue res


-- | Execute a list of actions in parallel. In most cases 'need' will be more appropriate to benefit from parallelism.
parallel :: [Action a] -> Action [a]
parallel [] = return []
parallel [x] = fmap return x
parallel acts = Action $ do
    global@Global{..} <- getRO
    local <- getRW
    -- number of items still to complete, or Nothing for has completed (by either failure or completion)
    todo :: Var (Maybe Int) <- liftIO $ newVar $ Just $ length acts
    -- a list of refs where the results go
    results :: [IORef (Maybe (Either SomeException a))] <- liftIO $ replicateM (length acts) $ newIORef Nothing

    captureRAW $ \continue -> do
        let resume = do
                res <- liftIO $ sequence . catMaybes <$> mapM readIORef results
                continue res

        liftIO $ forM_ (zip acts results) $ \(act, result) -> do
            let act2 = ifM (liftIO $ isJust <$> readVar todo) act (fail "")
            addPoolMediumPriority globalPool $ runAction global local act2 $ \res -> do
                writeIORef result $ Just res
                modifyVar_ todo $ \v -> case v of
                    Nothing -> return Nothing
                    Just i | i == 1 || isLeft res -> do resume; return Nothing
                    Just i -> return $ Just $ i - 1<|MERGE_RESOLUTION|>--- conflicted
+++ resolved
@@ -216,26 +216,20 @@
                 runPool (shakeThreads == 1) shakeThreads $ \pool -> do
                     let s0 = Global database pool cleanup start (rules rs) (userrules rs) output opts diagnostic lint after absent getProgress
                     let s1 = Local emptyStack shakeVerbosity Nothing mempty 0 [] [] []
-                    forM_ (actions rs) $ \act ->
+                    forM_ actions $ \act ->
                         addPool pool $ runAction s0 s1 act $ \x -> case x of
                             Left e -> raiseError =<< shakeException s0 (return ["Top-level action/want"]) e
                             Right x -> return x
                 maybe (return ()) (throwIO . snd) =<< readIORef except
                 assertFinishedDatabase database
 
-<<<<<<< HEAD
-                when (null $ actions rs) $
-                    when (shakeVerbosity >= Normal) $ output Normal "Warning: No want/action statements, nothing to do"
-=======
                 let putWhen lvl msg = when (shakeVerbosity >= lvl) $ output lvl msg
 
                 when (null actions) $
                     putWhen Normal "Warning: No want/action statements, nothing to do"
->>>>>>> 76295416
 
                 when (basicLint shakeLint) $ do
                     addTiming "Lint checking"
-<<<<<<< HEAD
                     absent' <- readIORef absent
                     checkValid database absent' $ \ks -> do
                         bad <- newIORef []
@@ -245,6 +239,13 @@
                             forM_ ks $ \(i,(key,v)) -> case v of
                                 Ready ro -> do
                                     let reply = undefined
+--     -- Do not use a forM here as you use too much stack space
+--     bad <- (\f -> foldM f [] status) $ \seen (i,v) -> case v of
+--         (key, Ready Result{..}) -> do
+--             good <- check key result
+--             diagnostic $ return $ "Checking if " ++ show key ++ " is " ++ show result ++ ", " ++ if isNothing good then "passed" else "FAILED"
+--             return $ [(key, result, now) | not $ specialAlwaysRebuilds result, Just now <- [good]] ++ seen
+--         _ -> return seen
 --                                         reply (Error e) = raiseError =<< shakeException s0 (return ["Lint-checking"]) e
 --                                         reply (Ready r) = do
 --                                             let now = built r == changed r
@@ -257,12 +258,7 @@
                                         reply
                         maybe (return ()) (throwIO . snd) =<< readIORef except
                         readIORef bad
-                    when (shakeVerbosity >= Loud) $ output Loud "Lint checking succeeded"
-=======
-                    absent <- readIORef absent
-                    checkValid database (runLint ruleinfo) absent
                     putWhen Loud "Lint checking succeeded"
->>>>>>> 76295416
                 when (shakeReport /= []) $ do
                     addTiming "Profile report"
                     report <- toReport database
@@ -271,21 +267,12 @@
                         writeProfile file report
                 when (shakeLiveFiles /= []) $ do
                     addTiming "Listing live"
-<<<<<<< HEAD
-                    -- TODO: actual pruning
---                     live <- listLive database
---                     let liveFiles = [show k | k <- live, specialIsFileKey $ typeKey k]
---                     forM_ shakeLiveFiles $ \file -> do
---                         when (shakeVerbosity >= Normal) $
---                             output Normal $ "Writing live list to " ++ file
---                         (if file == "-" then putStr else writeFile file) $ unlines liveFiles
-=======
+                    -- TODO: get working
                     live <- listLive database
                     let liveFiles = [show k | k <- live, specialIsFileKey $ typeKey k]
                     forM_ shakeLiveFiles $ \file -> do
                         putWhen Normal $ "Writing live list to " ++ file
                         (if file == "-" then putStr else writeFile file) $ unlines liveFiles
->>>>>>> 76295416
             sequence_ . reverse =<< readIORef after
 
 lineBuffering :: IO a -> IO a
@@ -339,18 +326,18 @@
 applyKeyValue ks = do
     global@Global{..} <- Action getRO
     stack <- Action $ getsRW localStack
-<<<<<<< HEAD
     block <- Action $ getsRW localBlockApply
     (dur, dep, vs) <- Action $ captureRAW $ build globalPool globalDatabase (Ops (runKey_ global)) stack block ks
+    (dur, dep, vs) <- Action $ captureRAW $ build globalPool globalDatabase (BuildKey $ runKey global) stack ks
     Action $ modifyRW $ \s -> s{localDiscount=localDiscount s + dur, localDepends=dep <> localDepends s}
     return vs
 
-runKey_ :: Global -> Id -> Key -> Maybe Result -> Bool -> Stack -> Step -> Capture Status
-runKey_ global@Global{..} i k r deps stack step continue = do
-    time <- offsetTime
-    let s = Local stack (shakeVerbosity globalOptions) Nothing mempty 0 [] [] []
-    let top = showTopStack stack
+runKey :: Global -> Stack -> Step -> Key -> Maybe Result -> Bool -> Capture (Either SomeException (Bool, BuiltinResult))
+runKey global@Global{globalOptions=ShakeOptions{..},..} stack step k r dirtyChildren continue = do
+    time <- liftIO $ offsetTime
+    let s = newLocal stack shakeVerbosity
     runAction global s (do
+        let top = showTopStack stack
         let tk = typeKey k
         case Map.lookup tk globalRules of
             Nothing -> liftIO $ errorNoRuleToBuildType tk (Just $ show k) Nothing
@@ -358,111 +345,16 @@
                 liftIO $ evaluate $ rnf k
                 liftIO $ globalLint $ "before building " ++ top
                 putWhen Chatty $ "# " ++ show k
-                let r' = if shakeRead globalOptions then r else Nothing
-                BuiltinResult{..} <- execute k r' deps
-                when (LintFSATrace == shakeLint globalOptions) trackCheckUsed
+                let r' = if shakeRead then r else Nothing
+                res <- execute k r' dirtyChildren
+                when (LintFSATrace == shakeLint) trackCheckUsed
                 liftIO $ globalLint $ "after building " ++ top
                 dur <- liftIO time
-                Local{..} <- Action $ getRW
-                let ldeps = finalizeDepends localDepends
-                let ans = LiveResult
-                          { resultValue = resultValueB
-                          , resultStore = Result
-                            { result = resultStoreB
-                            , depends = if ranDependsB then ldeps else maybe ldeps depends r
-                            , changed = if unchangedB then maybe step changed r else step
-                            , built = step
-                            , execution = doubleToFloat $ dur - localDiscount
-                            }
-                          , traces = reverse localTraces
-                          }
+                local <- Action $ getRW
+                let ans = (res, dur, local)
                 liftIO $ evaluate $ rnf ans
                 return ans
-                ) $ \x -> case x of
-                    Left e -> continue . Error . toException =<< shakeException global (showStack globalDatabase stack) e
-                    Right r -> continue $ Ready r
-=======
-    (dur, dep, vs) <- Action $ captureRAW $ build globalPool globalDatabase (BuildKey $ runKey global) stack ks
-    Action $ modifyRW $ \s -> s{localDiscount=localDiscount s + dur, localDepends=dep : localDepends s}
-    return vs
-
-
-runKey :: Global -> Stack -> Step -> Key -> Maybe Result -> Bool -> Capture (Either SomeException (Bool, Result))
-runKey global@Global{globalOptions=ShakeOptions{..},..} stack step k r dirtyChildren continue = do
-    let tk = typeKey k
-    RuleInfo{..} <- case Map.lookup tk globalRules of
-        Nothing -> errorNoRuleToBuildType tk (Just $ show k) Nothing
-        Just r -> return r
-
-    let rebuild = do
-            let s = newLocal stack shakeVerbosity
-            let top = showTopStack stack
-            time <- offsetTime
-            runAction global s (do
-                liftIO $ evaluate $ rnf k
-                liftIO $ globalLint $ "before building " ++ top
-                putWhen Chatty $ "# " ++ show k
-                res <- execute k
-                when (Just LintFSATrace == shakeLint) trackCheckUsed
-                Action $ fmap ((,) res) getRW) $ \x -> case x of
-                    Left e -> continue . Left . toException =<< shakeException global (showStack globalDatabase stack) e
-                    Right (v, Local{..}) -> do
-                        evaluate $ rnf v
-                        dur <- time
-                        globalLint $ "after building " ++ top
-                        let c | Just r <- r, equal k (result r) v /= NotEqual = changed r
-                              | otherwise = step
-                        continue $ Right $ (,) True $ Result
-                            {result=v
-                            ,changed=c
-                            ,built=step
-                            ,depends=reverse localDepends
-                            ,execution=doubleToFloat $ dur - localDiscount
-                            ,traces=reverse localTraces}
-
-    case r of
-        Just r
-            | shakeAssume == Just AssumeSkip -> continue $ Right (False, r)
-            | shakeAssume == Just AssumeDirty -> rebuild
-            | shakeAssume == Just AssumeClean -> do
-                v <- stored k
-                case v of
-                    Just v -> continue $ Right (True, r{result=v})
-                    Nothing -> rebuild
-            | not dirtyChildren -> do
-                v <- stored k
-                case v of
-                    Just v -> do
-                        let eq = equal k (result r) v
-                        globalDiagnostic $ return $ "compare " ++ show eq ++ " for " ++ showBracket k ++ " " ++ showBracket (result r)
-                        case eq of
-                            NotEqual -> rebuild
-                            EqualCheap -> continue $ Right (False, r)
-                            EqualExpensive -> continue $ Right (True, r{result=v})
-                    _ -> rebuild
-        _ -> rebuild
-
-
-runLint :: Map.HashMap TypeRep RuleInfo -> Key -> Value -> IO (Maybe String)
-runLint mp k v = case Map.lookup (typeKey k) mp of
-    Nothing -> return Nothing
-    Just RuleInfo{..} -> lint k v
-
-
--- | Turn a normal exception into a ShakeException, giving it a stack and printing it out if in staunch mode.
---   If the exception is already a ShakeException (e.g. it's a child of ours who failed and we are rethrowing)
---   then do nothing with it.
-shakeException :: Global -> IO [String] -> SomeException -> IO ShakeException
-shakeException Global{globalOptions=ShakeOptions{..},..} stk e@(SomeException inner) = case cast inner of
-    Just e@ShakeException{} -> return e
-    Nothing -> do
-        stk <- stk
-        e <- return $ ShakeException (last $ "Unknown call stack" : stk) stk e
-        when (shakeStaunch && shakeVerbosity >= Quiet) $
-            globalOutput Quiet $ show e ++ "Continuing due to staunch mode"
-        return e
-
->>>>>>> 76295416
+                ) continue
 
 -- | Apply a single rule, equivalent to calling 'apply' with a singleton list. Where possible,
 --   use 'apply' to allow parallelism.
