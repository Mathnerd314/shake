{-# LANGUAGE RecordWildCards, PatternGuards, ViewPatterns #-}
{-# LANGUAGE MultiParamTypeClasses, Rank2Types #-}
{-# LANGUAGE DeriveDataTypeable, DeriveGeneric, DeriveFunctor, GeneralizedNewtypeDeriving, DeriveAnyClass #-}

module Development.Shake.Internal.Core.Database(
    Trace(..),
    Database, withDatabase, assertFinishedDatabase,
<<<<<<< HEAD
    listDepends, lookupDependencies, Step, incStep, Result(..), LiveResult(..), Status(Ready,Error),
    Ops(..), build, Id, Depends, subtractDepends, finalizeDepends,
=======
    listDepends, lookupDependencies,
    Ops2(..), build, Depends,
    Step, Result(..), Status(..),
>>>>>>> b9e41617
    progress,
    Stack, emptyStack, topStack, showStack, showTopStack,
    toReport, checkValid, listLive
    ) where

import GHC.Generics (Generic)
import Development.Shake.Classes
import General.Binary
import Development.Shake.Internal.Core.Pool
import Development.Shake.Internal.Value
import Development.Shake.Internal.Errors
import Development.Shake.Internal.Core.Storage
import Development.Shake.Internal.Types
import Development.Shake.Internal.Special
import Development.Shake.Internal.Profile
import Development.Shake.Internal.Core.Monad
import Development.Shake.Internal.Core.Rendezvous
<<<<<<< HEAD
import Development.Shake.Internal.Core.Types
=======
import General.Extra
>>>>>>> b9e41617
import General.String
import General.Intern as Intern

import Numeric.Extra
import Control.Applicative
import Control.Exception
import Control.Monad.Extra
import Control.Concurrent.Extra
import qualified Data.HashSet as Set
import qualified Data.HashMap.Strict as Map
import qualified General.Ids as Ids
import Data.Typeable.Extra

import Data.Binary.Get
import Data.Binary.Put

import Data.IORef.Extra
import Data.Dynamic
import Data.Maybe
import Data.List
import Data.Either.Extra
import Data.Tuple.Extra
import System.Time.Extra
import Data.Monoid
import Prelude

type Map = Map.HashMap

---------------------------------------------------------------------
-- CENTRAL TYPES

type StatusDB = Ids.Ids (Key, Status)
type InternDB = IORef (Intern Key)

-- | Invariant: The database does not have any cycles where a Key depends on itself
data Database = Database
    {lock :: Lock
    ,intern :: InternDB
    ,status :: StatusDB
    ,oldstatus :: Ids.Ids (Key, Result)
    ,step :: {-# UNPACK #-} !Step
    ,journal :: Id -> Key -> Result -> IO ()
    ,diagnostic :: IO String -> IO () -- ^ logging function
    }

data Status
    = Ready LiveResult -- ^ I have a value
    | Error SomeException -- ^ I have been run and raised an error
    | Waiting (Waiting Status) (Maybe Result) -- ^ Currently checking if I am valid or building
      deriving Show

data Result = Result
    {result :: Value -- ^ the result to store for the Key
    ,built :: {-# UNPACK #-} !Step -- ^ when it was actually run
    ,changed :: {-# UNPACK #-} !Step -- ^ the step for deciding if it's valid
<<<<<<< HEAD
    ,depends :: Depends -- ^ dependencies (stored in order of appearance)
=======
    ,depends :: [Depends] -- ^ dependencies (don't run them early)
>>>>>>> b9e41617
    ,execution :: {-# UNPACK #-} !Float -- ^ how long it took when it was last run (seconds)
    } deriving (Show,Generic,Store,NFData)

data LiveResult = LiveResult
    { resultValue :: Dynamic -- ^ dynamic return value limited to lifetime of the program
    , resultStore :: Result -- ^ persistent database value
    , traces :: [Trace] -- ^ a trace of the expensive operations (start/end in seconds since beginning of run)
    } deriving (Show)

instance NFData LiveResult where
  rnf (LiveResult x1 x2 x3) = rnf x2 `seq` rnf x3

---------------------------------------------------------------------
-- OPERATIONS

<<<<<<< HEAD
data Ops = Ops
    { runKey :: Id -> Key -> Maybe Result -> Bool -> Stack -> Step -> Capture Status
        -- ^ Given a Key and its previous result and if its dependencies changed, run it and return the status
=======
newtype Depends = Depends {fromDepends :: [Id]}
    deriving NFData

instance Show Depends where
    -- Appears in diagnostic output and the Depends ctor is just verbose
    show = show . fromDepends


newtype Ops2 = Ops2
    {execute2 :: Stack -> Step -> Key -> Maybe Result -> Bool -> Capture (Bool, Status)
>>>>>>> b9e41617
    }

type Returns a = forall b . (a -> IO b) -> (Capture a -> IO b) -> IO b

internKey :: InternDB -> Key -> IO Id
internKey intern k = do
    is <- readIORef intern
    case Intern.lookup k is of
        Just i -> return i
        Nothing -> do
            (is, i) <- return $ Intern.add k is
            writeIORef' intern is
            return i

atom x = let s = show x in if ' ' `elem` s then "(" ++ s ++ ")" else s

updateStatus :: Database -> Id -> Key -> Status -> (Status -> IO ()) -> IO ()
updateStatus Database{..} i k v done = do
    (oldk,oldv) <- fmap fst &&& fmap snd <$> Ids.lookup status i
    Ids.insert status i (k,v)
    diagnostic $ maybe "Missing" show oldv ++ " -> " ++ show v ++ ", " ++ maybe "<unknown>" show oldk
    case oldv of
        Just (_,Waiting w _) -> afterWaiting w done
        _ -> done

reportResult :: Database -> Id -> Key -> Status -> IO ()
reportResult d@Database{..} i k res = do
    ans <- withLock lock $ updateStatus d i (k,res)
    -- we leave the DB lock before appending to the journal
    case ans of
        Ready (resultStore -> r) -> do
            diagnostic $ "result " ++ atom k ++ " = "++ atom (result r) ++
                          " " ++ (if built r == changed r then "(changed)" else "(unchanged)")
            journal i (k, r)
        _ -> diagnostic $ "result " ++ atom k ++ " = " ++ atom ans
            -- don't store non-results

showStack :: Database -> [Id] -> IO [String]
showStack Database{..} xs = do
    forM (reverse xs) $ \x ->
        maybe "<unknown>" (show . fst) <$> Ids.lookup status x

<<<<<<< HEAD
-- | Return either an exception (crash), or (how much time you spent waiting, interned keys, key results)
-- 'build' first takes the state lock and (on a single thread) performs as many transitions as it can without waiting on a mutex or running any rules.
-- Then it releases the state lock and runs the rules in the thread pool and waits for all of them to finish
-- A build requiring no rules should not result in any thread contention.
build :: Pool -> Database -> Ops -> Stack -> Maybe String -> [Key] -> Capture (Either SomeException (Seconds,Depends,[LiveResult]))
build pool database@Database{..} Ops{..} stack maybeBlock ks continue =
=======
-- | Return either an exception (crash), or (how much time you spent waiting, the value)
build :: Pool -> Database -> Ops2 -> Stack -> [Key] -> Capture (Either SomeException (Seconds,Depends,[Value]))
build pool Database{..} ops stack ks continue =
>>>>>>> b9e41617
    join $ withLock lock $ do
        is <- forM ks $ internKey intern

        whenJust (checkStack is stack) $ \bad -> do
            -- everything else gets thrown via Left and can be Staunch'd
            -- recursion in the rules is considered a worse error, so fails immediately
            stackStr <- showStack database (bad:stackIds stack)
            k <- fmap (show.fst) $ Ids.lookup status bad
            errorRuleRecursion stackStr k

        buildMany stack is
            (\v -> case v of Error e -> Just e; _ -> Nothing)
            (\v -> return $ continue $ case v of
                Left e -> Left e
                Right rs -> Right (0, Depends [is], map result rs)) $
            \go -> do
                time <- offsetTime
                go $ \x -> case x of
                    Left e -> addPoolHighPriority pool $ continue $ Left e
                    Right rs -> addPoolMediumPriority pool $ do dur <- time; continue $ Right (dur, Depends [is], map result rs)
                return $ return ()
    where
<<<<<<< HEAD
=======
        (#=) :: Id -> (Key, Status) -> IO Status
        i #= (k,v) = do
            diagnostic $ do
                old <- Ids.lookup status i
                return $ maybe "Missing" (statusType . snd) old ++ " -> " ++ statusType v ++ ", " ++ maybe "<unknown>" (show . fst) old
            Ids.insert status i (k,v)
            return v

>>>>>>> b9e41617
        buildMany :: Stack -> [Id] -> (Status -> Maybe a) -> Returns (Either a [Result])
        buildMany stack is test fast slow = do
            let toAnswer v | Just v <- test v = Abort v
                toAnswer (Ready v) = Continue v
                toAnswer (w@Waiting{}) = WaitAgain w
            let toCompute (Waiting w _) = Later $ toAnswer <$> w
                toCompute x = Now $ toAnswer x

            res <- rendezvous =<< mapM (fmap toCompute . reduce stack) is
            case res of
                Now v -> fast v
                Later w -> slow $ \slow -> afterWaiting w slow

<<<<<<< HEAD
        -- Rules for each eval* function
        -- * Must NOT lock (assumes lock already in place)
=======
        -- Rules for each of the following functions
        -- * Must NOT lock
>>>>>>> b9e41617
        -- * Must have an equal return to what is stored in the db at that point
        -- * Must return one of the designated subset of values

        reduce :: Stack -> Id -> IO Status {- Ready | Error | Waiting -}
        reduce stack i = do
            s <- Ids.lookup status i
            case s of
<<<<<<< HEAD
                Just (_, res) -> return res
                Nothing -> case Map.lookup i oldstatus of
                    Just (oldk, r) -> check stack i oldk r (fromDepends $ depends r)
                    Nothing -> do
                      case Intern.lookup i is of
                          Just k -> spawn stack i k Nothing False
                          Nothing -> do
                              stackStr <- showStack database (stackIds stack)
                              errorNoReference stackStr (show i)

        spawn :: Stack -> Id -> Key -> Maybe Result -> Bool -> IO Waiting
        spawn stack i k r b | Just block <- maybeBlock = errorNoApply (show k) (fmap show r) block
        spawn stack i k r b = do
            diagnostic $ "valid " ++ show b ++ " for " ++ atom k ++ " " ++ atom r
            (w', done) <- newWaiting
            let w = Waiting w' r
            updateStatus database i k w $ \done ->
              addPoolLowPriority pool $ runKey i k r b (addStack i k stack) step (reportResult database i k done)
            return w

        check :: Stack -> Id -> Key -> Result -> [[Id]] -> IO Waiting
        check stack i k r [] = spawn stack i k (Just r) True
        check stack i k r (ds:rest) = do
=======
                Nothing -> err $ "interned value missing from database, " ++ show i
                Just (k, Missing) -> spawn True stack i k Nothing
                Just (k, Loaded r) -> check stack i k r (depends r)
                Just (k, res) -> return res


        -- | Given a Key and the list of dependencies yet to be checked, check them
        check :: Stack -> Id -> Key -> Result -> [Depends] -> IO Status {- Ready | Waiting -}
        check stack i k r [] = spawn False stack i k $ Just r
        check stack i k r (Depends ds:rest) = do
            let cont v = if isLeft v then spawn True stack i k $ Just r else check stack i k r rest
>>>>>>> b9e41617
            buildMany (addStack i k stack) ds
                (\v -> case v of
                    Error _ -> Just ()
                    Ready (LiveResult {resultStore = Result{..}}) | changed > built r -> Just ()
                    _ -> Nothing)
<<<<<<< HEAD
                (\v -> if isLeft v then spawn stack i k (Just r) False else check stack i k r rest) $
                \go -> do
                    (self, done) <- newWaiting
                    let w = Waiting self $ Just r
                    updateStatus database i k w $ \done' ->
                      go $ \v ->
                          if isLeft v then do
                              Waiting b _ <- spawn stack i k (Just r) False
                              afterWaiting b done
                          else do
                              res <- check stack i k r rest
                              case res of
                                  Waiting w _ -> afterWaiting w done
                                  _ -> done res
                    return w
=======
                cont $
                \go -> do
                    (self, done) <- newWaiting
                    go $ \v -> do
                        res <- cont v
                        case res of
                            Waiting w _ -> afterWaiting w done
                            _ -> done res
                    i #= (k, Waiting self $ Just r)

>>>>>>> b9e41617

        -- | Given a Key, queue up execution and return waiting
        spawn :: Bool -> Stack -> Id -> Key -> Maybe Result -> IO Status {- Waiting -}
        spawn dirtyChildren stack i k r = do
            (w, done) <- newWaiting
            addPoolLowPriority pool $ do
                execute2 ops (addStack i k stack) step k r dirtyChildren $ \(write, res) -> do
                    withLock lock $ do
                        i #= (k, res)
                        done res
                    case res of
                        Ready r -> do
                            diagnostic $ return $
                                "result " ++ showBracket k ++ " = "++ showBracket (result r) ++
                                " " ++ (if built r == changed r then "(changed)" else "(unchanged)")
                            when write $ journal i k r
                        Error _ -> do
                            diagnostic $ return $ "result " ++ showBracket k ++ " = error"
            i #= (k, Waiting w r)


---------------------------------------------------------------------
-- PROGRESS

progress :: Database -> IO Progress
progress Database{..} = do
    xs <- Ids.toList status
    return $! foldl' f mempty $ map (snd . snd) xs
    where
        g = floatToDouble

        f s (Ready (LiveResult {resultStore = Result{..}})) = if step == built
            then s{countBuilt = countBuilt s + 1, timeBuilt = timeBuilt s + g execution}
            else s{countSkipped = countSkipped s + 1, timeSkipped = timeSkipped s + g execution}
--        f s (Loaded Result{..}) = s{countUnknown = countUnknown s + 1, timeUnknown = timeUnknown s + g execution}
        f s (Waiting _ r) =
            let (d,c) = timeTodo s
                t | Just Result{..} <- r = let d2 = d + g execution in d2 `seq` (d2,c)
                  | otherwise = let c2 = c + 1 in c2 `seq` (d,c2)
            in s{countTodo = countTodo s + 1, timeTodo = t}
        f s _ = s


---------------------------------------------------------------------
-- QUERY DATABASE

assertFinishedDatabase :: Database -> IO ()
assertFinishedDatabase Database{..} = do
    -- if you have anyone Waiting, and are not exiting with an error, then must have a complex recursion (see #400)
    status <- Ids.toList status
    let bad = [key | (_, (key, Waiting{})) <- status]
    when (bad /= []) $
        errorComplexRecursion (map show bad)


-- | Given a map of representing a dependency order (with a show for error messages), find an ordering for the items such
--   that no item points to an item before itself.
--   Raise an error if you end up with a cycle.
dependencyOrder :: (Eq a, Hashable a) => (a -> String) -> Map a [a] -> [a]
-- Algorithm:
--    Divide everyone up into those who have no dependencies [Id]
--    And those who depend on a particular Id, Dep :-> Maybe [(Key,[Dep])]
--    Where d :-> Just (k, ds), k depends on firstly d, then remaining on ds
--    For each with no dependencies, add to list, then take its dep hole and
--    promote them either to Nothing (if ds == []) or into a new slot.
--    k :-> Nothing means the key has already been freed
dependencyOrder shw status = f (map fst noDeps) $ Map.map Just $ Map.fromListWith (++) [(d, [(k,ds)]) | (k,d:ds) <- hasDeps]
    where
        (noDeps, hasDeps) = partition (null . snd) $ Map.toList status

        f [] mp | null bad = []
                | otherwise = error $ unlines $
                    "Internal invariant broken, database seems to be cyclic" :
                    map ("    " ++) bad ++
                    ["... plus " ++ show (length badOverflow) ++ " more ..." | not $ null badOverflow]
            where (bad,badOverflow) = splitAt 10 [shw i | (i, Just _) <- Map.toList mp]

        f (x:xs) mp = x : f (now++xs) later
            where Just free = Map.lookupDefault (Just []) x mp
                  (now,later) = foldl' g ([], Map.insert x Nothing mp) free

        g (free, mp) (k, []) = (k:free, mp)
        g (free, mp) (k, d:ds) = case Map.lookupDefault (Just []) d mp of
            Nothing -> g (free, mp) (k, ds)
            Just todo -> (free, Map.insert d (Just $ (k,ds) : todo) mp)


-- | Eliminate all errors from the database, pretending they don't exist
<<<<<<< HEAD
resultsOnly :: Map Id (Key, Status) -> Map Id (Key, LiveResult)
resultsOnly mp = Map.map (second f) keep
    where
      keep = Map.filter (isJust . getResult . snd) mp
      f (Ready v) = let r = resultStore v
                        filteredDeps = Depends . map (filter (isJust . flip Map.lookup keep)) . fromDepends $ depends r
                    in
                        v { resultStore = r { depends = filteredDeps } }

      getResult :: Status -> Maybe Result
      getResult (Ready r) = Just (resultStore r)
      getResult (Waiting _ r) = r
      getResult _ = Nothing

removeStep :: Map Id (Key, LiveResult) -> Map Id (Key, LiveResult)
=======
resultsOnly :: Map Id (Key, Status) -> Map Id (Key, Result)
resultsOnly mp = Map.map (\(k, v) -> (k, let Just r = getResult v in r{depends = map (Depends . filter (isJust . flip Map.lookup keep) . fromDepends) $ depends r})) keep
    where keep = Map.filter (isJust . getResult . snd) mp

removeStep :: Map Id (Key, Result) -> Map Id (Key, Result)
>>>>>>> b9e41617
removeStep = Map.filter (\(k,_) -> k /= stepKey)

toReport :: Database -> IO [ProfileEntry]
toReport Database{..} = do
    status <- removeStep . resultsOnly <$> Ids.toMap status
    let order = let shw i = maybe "<unknown>" (show . fst) $ Map.lookup i status
<<<<<<< HEAD
                in dependencyOrder shw $ Map.map (concat . fromDepends . depends . resultStore . snd) status
=======
                in dependencyOrder shw $ Map.map (concatMap fromDepends . depends . snd) status
>>>>>>> b9e41617
        ids = Map.fromList $ zip order [0..]

        steps = let xs = Set.toList $ Set.fromList $ concat [[changed, built] | (_,LiveResult { resultStore = Result{..}}) <- Map.elems status]
                in Map.fromList $ zip (sortBy (flip compare) xs) [0..]

        f (k, LiveResult{resultStore=Result{..},..}) = ProfileEntry
            {prfName = show k
            ,prfBuilt = fromStep built
            ,prfChanged = fromStep changed
<<<<<<< HEAD
            ,prfDepends = mapMaybe (`Map.lookup` ids) (concat $ fromDepends depends)
            ,prfExecution = execution
            ,prfTraces = traces
=======
            ,prfDepends = mapMaybe (`Map.lookup` ids) (concatMap fromDepends depends)
            ,prfExecution = floatToDouble execution
            ,prfTraces = map fromTrace traces
>>>>>>> b9e41617
            }
            where fromStep i = fromJust $ Map.lookup i steps
    return [maybe (err "toReport") f $ Map.lookup i status | i <- order]


checkValid :: Database -> [(Key, Key)] -> ([(Id, (Key, Status))] -> IO [(Key, Value, String)]) -> IO ()
checkValid Database{..} missing keyCheck = do
    intern <- readIORef intern
    diagnostic $ return "Starting validity/lint checking"

    bad <- keyCheck <$> Ids.toList status
    unless (null bad) $ do
        let n = length bad
        errorStructured
            ("Lint checking error - " ++ (if n == 1 then "value has" else show n ++ " values have")  ++ " changed since being depended upon")
            (intercalate [("",Just "")] [ [("Key", Just $ show key),("Cached value", Just $ show result),("New value", Just now)]
                                        | (key, result, now) <- bad])
            ""

    bad <- return [(parent,key) | (parent, key) <- missing, isJust $ Intern.lookup key intern]
    unless (null bad) $ do
        let n = length bad
        errorStructured
            ("Lint checking error - " ++ (if n == 1 then "value" else show n ++ " values") ++ " did not have " ++ (if n == 1 then "its" else "their") ++ " creation tracked")
            (intercalate [("",Just "")] [ [("Rule", Just $ show parent), ("Created", Just $ show key)] | (parent,key) <- bad])
            ""

    diagnostic $ return "Validity/lint check passed"


listLive :: Database -> IO [Key]
listLive Database{..} = do
    diagnostic $ return "Listing live keys"
    status <- Ids.toList status
    return [k | (_, (k, Ready{})) <- status]


listDepends :: Database -> Depends -> IO [Key]
listDepends Database{..} (Depends xs) =
    withLock lock $ do
        forM xs $ \x ->
            fst . fromJust <$> Ids.lookup status x

lookupDependencies :: Database -> Key -> IO [Key]
lookupDependencies Database{..} k =
    withLock lock $ do
        intern <- readIORef intern
        let Just i = Intern.lookup k intern
        Just (_, Ready r) <- Ids.lookup status i
<<<<<<< HEAD
        forM (concat . fromDepends . depends . resultStore $ depends r) $ \x ->
=======
        forM (concatMap fromDepends $ depends r) $ \x ->
>>>>>>> b9e41617
            fst . fromJust <$> Ids.lookup status x


---------------------------------------------------------------------
-- STORAGE

-- To simplify journaling etc we smuggle the Step in the database, with a special StepKey
newtype StepKey = StepKey ()
    deriving (Show,Eq,Typeable,Hashable,Store,NFData)

stepKey :: Key
stepKey = newKey $ StepKey ()

toStepResult :: Step -> LiveResult
toStepResult i = LiveResult
  { resultValue = err "Step does not have a value"
  , resultStore = Result (encode i) i i mempty 0
  , traces = [] }

fromStepResult :: Result -> Step
fromStepResult = decode . result

withDatabase :: ShakeOptions -> (IO String -> IO ()) -> (Database -> IO a) -> IO a
withDatabase opts diagnostic act = do
    registerWitness (undefined :: StepKey)
    witness <- currentWitness
    withStorage opts diagnostic witness $ \mp2 journal' -> do
        let journal i (k,v) = journal' (encode i) (encode (runPut $ putKeyWith witness k,v))
            unpack (i,t) = (decode i, case decode t of (k,s) -> (runGet (getKeyWith witness) k, s))
        let oldstatus = Map.fromList . map unpack $ Map.toList mp2
            mp1 = Intern.fromList [(k, i) | (i, (k,_)) <- Map.toList oldstatus]
        intern <- newIORef mp1
        stepId <- internKey intern stepKey
        let step = case Map.lookup stepId oldstatus of
                        Just (_,r) -> incStep . fromStepResult $ r
                        _ -> initialStep
            stepResult = toStepResult step
        status <- newIORef $ Map.singleton stepId (stepKey, Ready stepResult)
        journal stepId (stepKey, resultStore stepResult)
        lock <- newLock
<<<<<<< HEAD
        act Database{..}
=======
        act Database{..}


instance BinaryWith Witness Result where
    putWith ws (Result x1 x2 x3 x4 x5 x6) = putWith ws x1 >> put x2 >> put x3 >> put (BinList $ map (BinList . fromDepends) x4) >> put (BinFloat x5) >> put (BinList x6)
    getWith ws = (\x1 x2 x3 (BinList x4) (BinFloat x5) (BinList x6) -> Result x1 x2 x3 (map (Depends . fromBinList) x4) x5 x6) <$>
        getWith ws <*> get <*> get <*> get <*> get <*> get

instance Binary Trace where
    put (Trace a b c) = put a >> put (BinFloat b) >> put (BinFloat c)
    get = (\a (BinFloat b) (BinFloat c) -> Trace a b c) <$> get <*> get <*> get

-- | The Status wrapper over Value is to deforest the Map, avoiding one additional traversal.
instance BinaryWith Witness Status where
    putWith ctx (Loaded x) = putWith ctx x
    putWith ctx x = err $ "putWith, Cannot write Status with constructor " ++ statusType x
    getWith ctx = Loaded <$> getWith ctx
>>>>>>> b9e41617
<|MERGE_RESOLUTION|>--- conflicted
+++ resolved
@@ -1,18 +1,12 @@
 {-# LANGUAGE RecordWildCards, PatternGuards, ViewPatterns #-}
-{-# LANGUAGE MultiParamTypeClasses, Rank2Types #-}
+{-# LANGUAGE MultiParamTypeClasses, Rank2Types, NondecreasingIndentation #-}
 {-# LANGUAGE DeriveDataTypeable, DeriveGeneric, DeriveFunctor, GeneralizedNewtypeDeriving, DeriveAnyClass #-}
 
 module Development.Shake.Internal.Core.Database(
     Trace(..),
     Database, withDatabase, assertFinishedDatabase,
-<<<<<<< HEAD
     listDepends, lookupDependencies, Step, incStep, Result(..), LiveResult(..), Status(Ready,Error),
     Ops(..), build, Id, Depends, subtractDepends, finalizeDepends,
-=======
-    listDepends, lookupDependencies,
-    Ops2(..), build, Depends,
-    Step, Result(..), Status(..),
->>>>>>> b9e41617
     progress,
     Stack, emptyStack, topStack, showStack, showTopStack,
     toReport, checkValid, listLive
@@ -30,11 +24,8 @@
 import Development.Shake.Internal.Profile
 import Development.Shake.Internal.Core.Monad
 import Development.Shake.Internal.Core.Rendezvous
-<<<<<<< HEAD
 import Development.Shake.Internal.Core.Types
-=======
 import General.Extra
->>>>>>> b9e41617
 import General.String
 import General.Intern as Intern
 
@@ -83,18 +74,16 @@
 data Status
     = Ready LiveResult -- ^ I have a value
     | Error SomeException -- ^ I have been run and raised an error
-    | Waiting (Waiting Status) (Maybe Result) -- ^ Currently checking if I am valid or building
+    | Waiting (Waiting Status) (Maybe Result) -- ^ Checking/building subdependencies
+                                              -- The Waiting is called only with Ready or Error
+                                              -- The Maybe is used only for progress
       deriving Show
 
 data Result = Result
     {result :: Value -- ^ the result to store for the Key
     ,built :: {-# UNPACK #-} !Step -- ^ when it was actually run
     ,changed :: {-# UNPACK #-} !Step -- ^ the step for deciding if it's valid
-<<<<<<< HEAD
-    ,depends :: Depends -- ^ dependencies (stored in order of appearance)
-=======
-    ,depends :: [Depends] -- ^ dependencies (don't run them early)
->>>>>>> b9e41617
+    ,depends :: Depends -- ^ dependencies (stored in order of appearance; don't run them early)
     ,execution :: {-# UNPACK #-} !Float -- ^ how long it took when it was last run (seconds)
     } deriving (Show,Generic,Store,NFData)
 
@@ -110,25 +99,10 @@
 ---------------------------------------------------------------------
 -- OPERATIONS
 
-<<<<<<< HEAD
 data Ops = Ops
     { runKey :: Id -> Key -> Maybe Result -> Bool -> Stack -> Step -> Capture Status
         -- ^ Given a Key and its previous result and if its dependencies changed, run it and return the status
-=======
-newtype Depends = Depends {fromDepends :: [Id]}
-    deriving NFData
-
-instance Show Depends where
-    -- Appears in diagnostic output and the Depends ctor is just verbose
-    show = show . fromDepends
-
-
-newtype Ops2 = Ops2
-    {execute2 :: Stack -> Step -> Key -> Maybe Result -> Bool -> Capture (Bool, Status)
->>>>>>> b9e41617
     }
-
-type Returns a = forall b . (a -> IO b) -> (Capture a -> IO b) -> IO b
 
 internKey :: InternDB -> Key -> IO Id
 internKey intern k = do
@@ -142,44 +116,42 @@
 
 atom x = let s = show x in if ' ' `elem` s then "(" ++ s ++ ")" else s
 
-updateStatus :: Database -> Id -> Key -> Status -> (Status -> IO ()) -> IO ()
+updateStatus :: Database -> Id -> Key -> Status -> IO ()
 updateStatus Database{..} i k v done = do
+    -- this can only be full if we're called from reportResult
     (oldk,oldv) <- fmap fst &&& fmap snd <$> Ids.lookup status i
     Ids.insert status i (k,v)
     diagnostic $ maybe "Missing" show oldv ++ " -> " ++ show v ++ ", " ++ maybe "<unknown>" show oldk
-    case oldv of
-        Just (_,Waiting w _) -> afterWaiting w done
-        _ -> done
-
-reportResult :: Database -> Id -> Key -> Status -> IO ()
+    -- assert oldk == k
+    return oldv
+
+reportResult :: Database -> Id -> Key -> Status {- Ready | Error -} -> IO ()
 reportResult d@Database{..} i k res = do
-    ans <- withLock lock $ updateStatus d i (k,res)
+    withLock lock $ do
+        oldv <- updateStatus d i (k,res)
+        case oldv of
+            Just (_,Waiting w _) -> runWaiting w res
+            _ -> return ()
     -- we leave the DB lock before appending to the journal
-    case ans of
+    case res of
         Ready (resultStore -> r) -> do
             diagnostic $ "result " ++ atom k ++ " = "++ atom (result r) ++
                           " " ++ (if built r == changed r then "(changed)" else "(unchanged)")
             journal i (k, r)
         _ -> diagnostic $ "result " ++ atom k ++ " = " ++ atom ans
-            -- don't store non-results
+            -- don't store errors
 
 showStack :: Database -> [Id] -> IO [String]
 showStack Database{..} xs = do
     forM (reverse xs) $ \x ->
         maybe "<unknown>" (show . fst) <$> Ids.lookup status x
 
-<<<<<<< HEAD
 -- | Return either an exception (crash), or (how much time you spent waiting, interned keys, key results)
 -- 'build' first takes the state lock and (on a single thread) performs as many transitions as it can without waiting on a mutex or running any rules.
 -- Then it releases the state lock and runs the rules in the thread pool and waits for all of them to finish
 -- A build requiring no rules should not result in any thread contention.
 build :: Pool -> Database -> Ops -> Stack -> Maybe String -> [Key] -> Capture (Either SomeException (Seconds,Depends,[LiveResult]))
 build pool database@Database{..} Ops{..} stack maybeBlock ks continue =
-=======
--- | Return either an exception (crash), or (how much time you spent waiting, the value)
-build :: Pool -> Database -> Ops2 -> Stack -> [Key] -> Capture (Either SomeException (Seconds,Depends,[Value]))
-build pool Database{..} ops stack ks continue =
->>>>>>> b9e41617
     join $ withLock lock $ do
         is <- forM ks $ internKey intern
 
@@ -202,134 +174,72 @@
                     Right rs -> addPoolMediumPriority pool $ do dur <- time; continue $ Right (dur, Depends [is], map result rs)
                 return $ return ()
     where
-<<<<<<< HEAD
-=======
-        (#=) :: Id -> (Key, Status) -> IO Status
-        i #= (k,v) = do
-            diagnostic $ do
-                old <- Ids.lookup status i
-                return $ maybe "Missing" (statusType . snd) old ++ " -> " ++ statusType v ++ ", " ++ maybe "<unknown>" (show . fst) old
-            Ids.insert status i (k,v)
-            return v
-
->>>>>>> b9e41617
+        type Returns a = forall b . (a -> IO b) -> (Capture a -> IO b) -> IO b
         buildMany :: Stack -> [Id] -> (Status -> Maybe a) -> Returns (Either a [Result])
         buildMany stack is test fast slow = do
             let toAnswer v | Just v <- test v = Abort v
                 toAnswer (Ready v) = Continue v
-                toAnswer (w@Waiting{}) = WaitAgain w
-            let toCompute (Waiting w _) = Later $ toAnswer <$> w
+            let toCompute (Waiting w _)
+                    | Just block <- maybeBlock = errorNoApply (show k) (fmap show r) block
+                    | otherwise = Later $ toAnswer <$> w
                 toCompute x = Now $ toAnswer x
 
             res <- rendezvous =<< mapM (fmap toCompute . reduce stack) is
             case res of
                 Now v -> fast v
-                Later w -> slow $ \slow -> afterWaiting w slow
-
-<<<<<<< HEAD
-        -- Rules for each eval* function
+                Later w -> slow (afterWaiting w)
+
+        -- Rules for each of the following functions
         -- * Must NOT lock (assumes lock already in place)
-=======
-        -- Rules for each of the following functions
-        -- * Must NOT lock
->>>>>>> b9e41617
         -- * Must have an equal return to what is stored in the db at that point
         -- * Must return one of the designated subset of values
 
         reduce :: Stack -> Id -> IO Status {- Ready | Error | Waiting -}
         reduce stack i = do
-            s <- Ids.lookup status i
-            case s of
-<<<<<<< HEAD
-                Just (_, res) -> return res
-                Nothing -> case Map.lookup i oldstatus of
-                    Just (oldk, r) -> check stack i oldk r (fromDepends $ depends r)
-                    Nothing -> do
-                      case Intern.lookup i is of
-                          Just k -> spawn stack i k Nothing False
-                          Nothing -> do
-                              stackStr <- showStack database (stackIds stack)
-                              errorNoReference stackStr (show i)
-
-        spawn :: Stack -> Id -> Key -> Maybe Result -> Bool -> IO Waiting
-        spawn stack i k r b | Just block <- maybeBlock = errorNoApply (show k) (fmap show r) block
-        spawn stack i k r b = do
-            diagnostic $ "valid " ++ show b ++ " for " ++ atom k ++ " " ++ atom r
-            (w', done) <- newWaiting
-            let w = Waiting w' r
-            updateStatus database i k w $ \done ->
-              addPoolLowPriority pool $ runKey i k r b (addStack i k stack) step (reportResult database i k done)
-            return w
-
-        check :: Stack -> Id -> Key -> Result -> [[Id]] -> IO Waiting
-        check stack i k r [] = spawn stack i k (Just r) True
+            let aifM x t f = maybeM f t x
+            -- already built / waiting?
+            aifM (Ids.lookup status i) (\(_, res) -> return res) $ do
+            -- not cached - abort if we're blocked
+            aifM (return maybeBlock) (errorNoApply (show k) (fmap show r)) $ do
+            -- stored/cached result, see if it can be reused
+            aifM (Ids.lookup i oldstatus) (\(k, r) -> check stack i k r (fromDepends $ depends r)) $ do
+            -- new or old key, never run or result not stored
+            aifM (Intern.lookup i is) (\k -> spawn True stack i k Nothing) $ do
+            -- a random id that Shake knows nothing about
+            stackStr <- showStack database (stackIds stack)
+            errorNoReference stackStr (show i)
+
+        -- | Given a Key and the dependencies yet to be checked, check them
+        check :: Stack -> Id -> Key -> Result -> [[Id]] -> IO Status {- Ready | Waiting -}
+        check stack i k r [] = spawn False stack i k $ Just r
         check stack i k r (ds:rest) = do
-=======
-                Nothing -> err $ "interned value missing from database, " ++ show i
-                Just (k, Missing) -> spawn True stack i k Nothing
-                Just (k, Loaded r) -> check stack i k r (depends r)
-                Just (k, res) -> return res
-
-
-        -- | Given a Key and the list of dependencies yet to be checked, check them
-        check :: Stack -> Id -> Key -> Result -> [Depends] -> IO Status {- Ready | Waiting -}
-        check stack i k r [] = spawn False stack i k $ Just r
-        check stack i k r (Depends ds:rest) = do
             let cont v = if isLeft v then spawn True stack i k $ Just r else check stack i k r rest
->>>>>>> b9e41617
             buildMany (addStack i k stack) ds
                 (\v -> case v of
                     Error _ -> Just ()
                     Ready (LiveResult {resultStore = Result{..}}) | changed > built r -> Just ()
                     _ -> Nothing)
-<<<<<<< HEAD
-                (\v -> if isLeft v then spawn stack i k (Just r) False else check stack i k r rest) $
+                cont $
                 \go -> do
                     (self, done) <- newWaiting
                     let w = Waiting self $ Just r
-                    updateStatus database i k w $ \done' ->
-                      go $ \v ->
-                          if isLeft v then do
-                              Waiting b _ <- spawn stack i k (Just r) False
-                              afterWaiting b done
-                          else do
-                              res <- check stack i k r rest
-                              case res of
-                                  Waiting w _ -> afterWaiting w done
-                                  _ -> done res
-                    return w
-=======
-                cont $
-                \go -> do
-                    (self, done) <- newWaiting
+                    _ <- updateStatus database i k w
                     go $ \v -> do
                         res <- cont v
                         case res of
                             Waiting w _ -> afterWaiting w done
                             _ -> done res
-                    i #= (k, Waiting self $ Just r)
-
->>>>>>> b9e41617
+                    return w
 
         -- | Given a Key, queue up execution and return waiting
         spawn :: Bool -> Stack -> Id -> Key -> Maybe Result -> IO Status {- Waiting -}
         spawn dirtyChildren stack i k r = do
-            (w, done) <- newWaiting
-            addPoolLowPriority pool $ do
-                execute2 ops (addStack i k stack) step k r dirtyChildren $ \(write, res) -> do
-                    withLock lock $ do
-                        i #= (k, res)
-                        done res
-                    case res of
-                        Ready r -> do
-                            diagnostic $ return $
-                                "result " ++ showBracket k ++ " = "++ showBracket (result r) ++
-                                " " ++ (if built r == changed r then "(changed)" else "(unchanged)")
-                            when write $ journal i k r
-                        Error _ -> do
-                            diagnostic $ return $ "result " ++ showBracket k ++ " = error"
-            i #= (k, Waiting w r)
-
+            diagnostic $ "dirty " ++ show dirtyChildren ++ " for " ++ atom k ++ " " ++ atom r
+            (w', _) <- newWaiting
+            let w = Waiting w' r
+            _ <- updateStatus database i k w
+            addPoolLowPriority pool $ runKey i k r dirtyChildren (addStack i k stack) step (reportResult database i k)
+            return w
 
 ---------------------------------------------------------------------
 -- PROGRESS
@@ -397,41 +307,28 @@
             Just todo -> (free, Map.insert d (Just $ (k,ds) : todo) mp)
 
 
--- | Eliminate all errors from the database, pretending they don't exist
-<<<<<<< HEAD
+-- | Eliminate all waiting / error from the database, pretending they don't exist
 resultsOnly :: Map Id (Key, Status) -> Map Id (Key, LiveResult)
 resultsOnly mp = Map.map (second f) keep
     where
       keep = Map.filter (isJust . getResult . snd) mp
-      f (Ready v) = let r = resultStore v
-                        filteredDeps = Depends . map (filter (isJust . flip Map.lookup keep)) . fromDepends $ depends r
-                    in
-                        v { resultStore = r { depends = filteredDeps } }
-
-      getResult :: Status -> Maybe Result
-      getResult (Ready r) = Just (resultStore r)
-      getResult (Waiting _ r) = r
+      f v = let Just r = getResult v
+                filteredDeps = Depends . map (filter (isJust . flip Map.lookup keep)) . fromDepends $ depends r
+              in
+                r { resultStore = resultStore r { depends = filteredDeps } }
+
+      getResult :: Status -> Maybe LiveResult
+      getResult (Ready r) = Just r
       getResult _ = Nothing
 
 removeStep :: Map Id (Key, LiveResult) -> Map Id (Key, LiveResult)
-=======
-resultsOnly :: Map Id (Key, Status) -> Map Id (Key, Result)
-resultsOnly mp = Map.map (\(k, v) -> (k, let Just r = getResult v in r{depends = map (Depends . filter (isJust . flip Map.lookup keep) . fromDepends) $ depends r})) keep
-    where keep = Map.filter (isJust . getResult . snd) mp
-
-removeStep :: Map Id (Key, Result) -> Map Id (Key, Result)
->>>>>>> b9e41617
 removeStep = Map.filter (\(k,_) -> k /= stepKey)
 
 toReport :: Database -> IO [ProfileEntry]
 toReport Database{..} = do
     status <- removeStep . resultsOnly <$> Ids.toMap status
     let order = let shw i = maybe "<unknown>" (show . fst) $ Map.lookup i status
-<<<<<<< HEAD
                 in dependencyOrder shw $ Map.map (concat . fromDepends . depends . resultStore . snd) status
-=======
-                in dependencyOrder shw $ Map.map (concatMap fromDepends . depends . snd) status
->>>>>>> b9e41617
         ids = Map.fromList $ zip order [0..]
 
         steps = let xs = Set.toList $ Set.fromList $ concat [[changed, built] | (_,LiveResult { resultStore = Result{..}}) <- Map.elems status]
@@ -441,15 +338,9 @@
             {prfName = show k
             ,prfBuilt = fromStep built
             ,prfChanged = fromStep changed
-<<<<<<< HEAD
             ,prfDepends = mapMaybe (`Map.lookup` ids) (concat $ fromDepends depends)
             ,prfExecution = execution
             ,prfTraces = traces
-=======
-            ,prfDepends = mapMaybe (`Map.lookup` ids) (concatMap fromDepends depends)
-            ,prfExecution = floatToDouble execution
-            ,prfTraces = map fromTrace traces
->>>>>>> b9e41617
             }
             where fromStep i = fromJust $ Map.lookup i steps
     return [maybe (err "toReport") f $ Map.lookup i status | i <- order]
@@ -499,11 +390,7 @@
         intern <- readIORef intern
         let Just i = Intern.lookup k intern
         Just (_, Ready r) <- Ids.lookup status i
-<<<<<<< HEAD
         forM (concat . fromDepends . depends . resultStore $ depends r) $ \x ->
-=======
-        forM (concatMap fromDepends $ depends r) $ \x ->
->>>>>>> b9e41617
             fst . fromJust <$> Ids.lookup status x
 
 
@@ -544,24 +431,4 @@
         status <- newIORef $ Map.singleton stepId (stepKey, Ready stepResult)
         journal stepId (stepKey, resultStore stepResult)
         lock <- newLock
-<<<<<<< HEAD
-        act Database{..}
-=======
-        act Database{..}
-
-
-instance BinaryWith Witness Result where
-    putWith ws (Result x1 x2 x3 x4 x5 x6) = putWith ws x1 >> put x2 >> put x3 >> put (BinList $ map (BinList . fromDepends) x4) >> put (BinFloat x5) >> put (BinList x6)
-    getWith ws = (\x1 x2 x3 (BinList x4) (BinFloat x5) (BinList x6) -> Result x1 x2 x3 (map (Depends . fromBinList) x4) x5 x6) <$>
-        getWith ws <*> get <*> get <*> get <*> get <*> get
-
-instance Binary Trace where
-    put (Trace a b c) = put a >> put (BinFloat b) >> put (BinFloat c)
-    get = (\a (BinFloat b) (BinFloat c) -> Trace a b c) <$> get <*> get <*> get
-
--- | The Status wrapper over Value is to deforest the Map, avoiding one additional traversal.
-instance BinaryWith Witness Status where
-    putWith ctx (Loaded x) = putWith ctx x
-    putWith ctx x = err $ "putWith, Cannot write Status with constructor " ++ statusType x
-    getWith ctx = Loaded <$> getWith ctx
->>>>>>> b9e41617
+        act Database{..}